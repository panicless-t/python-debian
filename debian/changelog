python-debian (0.1.2) unstable; urgency=low

  [ James Westby ]
  * debian_support.py
    - Support ~ in version numbers when python-apt is not installed.
  * Turn on the testsuites of changelog.py, debtags.py and python_support.py
    in the build.
  * debtags.py
    - Rename with to with_ to avoid a warning on python2.5 as with will be
<<<<<<< HEAD
      a keyword in 2.6. (Closes: #409333)

 -- James Westby <jw+debian@jameswestby.net>  Sun,  4 Feb 2007 19:56:16 +0000
=======
      a keyword in 2.6
  * Suggest python-apt and mention why in the README. 

 -- James Westby <jw+debian@jameswestby.net>  Sun, 18 Mar 2007 22:06:40 +0000
>>>>>>> 4d67cf90

python-debian (0.1.1) unstable; urgency=low

  [ John Wright ]
  * changelog.py:
    - Version class:
      + Subclass debian_support.Version, for rich comparison
      + Changing any attribute now automatically updates any other affected
        attribute (i.e. changing full_version will update all of the other
        attributes; changing debian_version will update full_version)
    - Changelog class:
      + Many "getter" and "setter" methods were replaced with properties (so
        they appear as regular object attributes).  Most set_* methods remain
        for compatibility, and they're the actual set methods for the
        properties anyway.  Please see README.changelog.
      + You can now assign a string to the version attribute, and it will be
        coerced into a Version object

  [ James Westby ]
  * changelog.py:
    - Added a method to write the changelog to an open file.
    - Allow single digit day with no extra space in the endline of a
      changelog. Hopefully this wont allow things to be parsed that will
      be rejected by the more important tools. It does allow more files
      to be parsed and used, and I'm not entirely sure what is right.
    - Allow uppercase characters in the version number when parsing
      changelogs. Thanks to Jelmer Vernooij for the report and the fix.
  * README.changelog:
    - Update the documentation to reflect the changes mentioned above
  * Add debian/NEWS to warn of the API changes.

  [ Enrico Zini ]
  * debtags.py:
    - Added various methods after the work on the inferrer of tag
      relationships
    - Added tagminer and pkgwalk examples

 -- James Westby <jw+debian@jameswestby.net>  Tue, 30 Jan 2007 20:56:44 +0000

python-debian (0.1.0) experimental; urgency=low

  * Initial release. (Closes: #381599)

 -- James Westby <jw+debian@jameswestby.net>  Tue, 15 Aug 2006 18:57:57 +0100<|MERGE_RESOLUTION|>--- conflicted
+++ resolved
@@ -7,16 +7,10 @@
     in the build.
   * debtags.py
     - Rename with to with_ to avoid a warning on python2.5 as with will be
-<<<<<<< HEAD
       a keyword in 2.6. (Closes: #409333)
-
- -- James Westby <jw+debian@jameswestby.net>  Sun,  4 Feb 2007 19:56:16 +0000
-=======
-      a keyword in 2.6
   * Suggest python-apt and mention why in the README. 
 
  -- James Westby <jw+debian@jameswestby.net>  Sun, 18 Mar 2007 22:06:40 +0000
->>>>>>> 4d67cf90
 
 python-debian (0.1.1) unstable; urgency=low
 
